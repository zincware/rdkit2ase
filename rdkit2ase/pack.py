--- conflicted
+++ resolved
@@ -226,16 +226,13 @@
             print(f"{packmol} < ")
             print(packmol_input)
         _run_packmol(packmol, tmpdir / "pack.inp", tmpdir, verbose)
-<<<<<<< HEAD
-        packed_atoms: ase.Atoms = ase.io.read(tmpdir / f"mixture.{output_format}")
-        packed_atoms.arrays.pop("atomtypes", None)
-        packed_atoms.arrays.pop("bfactor", None)
-        packed_atoms.arrays.pop("occupancy", None)
-        packed_atoms.arrays.pop("residuenames", None)
-        packed_atoms.arrays.pop("residuenumbers", None)
-=======
         try:
             packed_atoms: ase.Atoms = ase.io.read(tmpdir / f"mixture.{output_format}")
+            packed_atoms.arrays.pop("atomtypes", None)
+            packed_atoms.arrays.pop("bfactor", None)
+            packed_atoms.arrays.pop("occupancy", None)
+            packed_atoms.arrays.pop("residuenames", None)
+            packed_atoms.arrays.pop("residuenumbers", None)
         except FileNotFoundError as e:
             log.error("Packmol Input:\n%s", packmol_input)
             if packmol == "packmol.jl":
@@ -251,7 +248,6 @@
                 f"Packmol did not produce 'mixture.{output_format}'."
                 " Please check the input parameters."
             ) from e
->>>>>>> 338f4b37
 
     packed_atoms.cell = cell
     packed_atoms.pbc = True
