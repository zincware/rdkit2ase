from unittest.mock import patch

import ase
import pytest
from rdkit import Chem

import rdkit2ase


class SMILES:
    PF6: str = "F[P-](F)(F)(F)(F)F"
    Li: str = "[Li+]"
    EC: str = "C1COC(=O)O1"
    EMC: str = "CCOC(=O)OC"


@pytest.fixture
def ec_emc_li_pf6():
    atoms_pf6 = rdkit2ase.smiles2conformers(SMILES.PF6, numConfs=10)
    atoms_li = rdkit2ase.smiles2conformers(SMILES.Li, numConfs=10)
    atoms_ec = rdkit2ase.smiles2conformers(SMILES.EC, numConfs=10)
    atoms_emc = rdkit2ase.smiles2conformers(SMILES.EMC, numConfs=10)

    return rdkit2ase.pack(
        data=[atoms_pf6, atoms_li, atoms_ec, atoms_emc],
        counts=[3, 3, 8, 12],
        density=1400,
        packmol="packmol.jl",
    )


# Shared test cases
SMILES_LIST = [
    # Simple neutral molecules
    "O",  # Water
    "CC",  # Ethane
    "C1CCCCC1",  # Cyclohexane
    "C1=CC=CC=C1",  # Benzene
    "C1=CC=CC=C1O",  # Phenol
    # Simple anions/cations
    "[Li+]",  # Lithium ion
    "[Na+]",  # Sodium ion
    "[Cl-]",  # Chloride
    "[OH-]",  # Hydroxide
    "[NH4+]",  # Ammonium
    "[CH3-]",  # Methyl anion
    "[C-]#N",  # Cyanide anion"
    # Phosphate and sulfate groups
    "OP(=O)(O)O ",  # H3PO4
    "OP(=O)(O)[O-]",  # H2PO4-
    # "[O-]P(=O)(O)[O-]",  # HPO4 2-
    # "[O-]P(=O)([O-])[O-]",  # PO4 3-
    "OP(=O)=O",  # HPO3
    # "[O-]P(=O)=O",  # PO3 -
    "OS(=O)(=O)O",  # H2SO4
    "OS(=O)(=O)[O-]",  # HSO4-
    # "[O-]S(=O)(=O)[O-]",  # SO4 2-
    # "[O-]S(=O)(=O)([O-])",  # SO3 2-
    # Multiply charged ions
    # "[Fe+3]",            # Iron(III)
    # "[Fe++]",            # Iron(II) alternative syntax
    # "[O-2]",             # Oxide dianion
    # "[Mg+2]",            # Magnesium ion
    # "[Ca+2]",            # Calcium ion
    # Charged organic fragments
    "C[N+](C)(C)C",  # Tetramethylammonium
    # "[N-]=[N+]=[N-]",       # Azide ion
    "C1=[N+](C=CC=C1)[O-]",  # Nitrobenzene
    # Complex anions
    "F[B-](F)(F)F",  # Tetrafluoroborate
    "F[P-](F)(F)(F)(F)F",  # Hexafluorophosphate
    # "[O-]C(=O)C(=O)[O-]",  # Oxalate dianion
    # Zwitterions
    "C(C(=O)[O-])N",  # Glycine
    "C1=CC(=CC=C1)[N+](=O)[O-]",  # Nitrobenzene
    # Aromatic heterocycles
    "C1CCNCC1",
    # Polyaromatics
    "C1CCC2CCCCC2C1",  # Naphthalene
    "C1CCC2C(C1)CCC1CCCCC12",  # Phenanthrene
]


@pytest.fixture
def atoms_and_connectivity(request):
    smiles = request.param
    atoms = rdkit2ase.smiles2atoms(smiles)
    connectivity = atoms.info["connectivity"]
    return smiles, atoms, connectivity


@pytest.mark.parametrize("atoms_and_connectivity", SMILES_LIST, indirect=True)
def test_ase2networkx(atoms_and_connectivity):
    _, atoms, connectivity = atoms_and_connectivity
    graph = rdkit2ase.ase2networkx(atoms)
    for i, j, bond_order in connectivity:
        assert graph.has_edge(i, j)
        assert graph.edges[i, j]["bond_order"] == bond_order


@pytest.mark.parametrize("atoms_and_connectivity", SMILES_LIST, indirect=True)
def test_ase2networkx_no_connectivity(atoms_and_connectivity):
    _, atoms, connectivity = atoms_and_connectivity
    atoms.info.pop("connectivity")
    graph = rdkit2ase.ase2networkx(atoms)
    for i, j, bond_order in connectivity:
        assert graph.has_edge(i, j)
        assert graph.edges[i, j]["bond_order"] is None


@pytest.mark.parametrize("atoms_and_connectivity", SMILES_LIST, indirect=True)
def test_ase2networkx_guess_connectivity(atoms_and_connectivity):
    _, atoms, connectivity = atoms_and_connectivity
    atoms.info.pop("connectivity")
    graph = rdkit2ase.ase2networkx(atoms, suggestions=[])
    for i, j, bond_order in connectivity:
        assert graph.has_edge(i, j)
        assert graph.edges[i, j]["bond_order"] == bond_order


@pytest.mark.parametrize("atoms_and_connectivity", SMILES_LIST, indirect=True)
def test_ase2networkx_smiles_connectivity(atoms_and_connectivity):
    smiles, atoms, connectivity = atoms_and_connectivity
    atoms.info.pop("connectivity")
    graph = rdkit2ase.ase2networkx(atoms, suggestions=[smiles])
    for i, j, bond_order in connectivity:
        assert graph.has_edge(i, j)
        assert graph.edges[i, j]["bond_order"] == bond_order


@pytest.mark.parametrize("atoms_and_connectivity", SMILES_LIST, indirect=True)
def test_ase2rdkit(atoms_and_connectivity):
    smiles, atoms, connectivity = atoms_and_connectivity
    mol = rdkit2ase.ase2rdkit(atoms)
    assert Chem.MolToSmiles(mol, canonical=True) == Chem.MolToSmiles(
        Chem.AddHs(Chem.MolFromSmiles(smiles)), canonical=True
    )

    for bond in mol.GetBonds():
        a1 = bond.GetBeginAtomIdx()
        a2 = bond.GetEndAtomIdx()
        order = bond.GetBondTypeAsDouble()
        if (a1, a2, order) in connectivity:
            pass
        elif (a2, a1, order) in connectivity:
            pass
        else:
            raise AssertionError(
                f"Bond ({a1}, {a2}, {order}) not found in connectivity: {connectivity}"
            )


@pytest.mark.parametrize("atoms_and_connectivity", SMILES_LIST, indirect=True)
def test_ase2rdkit_no_connectivity(atoms_and_connectivity):
    smiles, atoms, connectivity = atoms_and_connectivity
    atoms.info.pop("connectivity")
    if len(connectivity) > 0:
        with pytest.raises(ValueError):
            rdkit2ase.ase2rdkit(atoms)
    else:
        mol = rdkit2ase.ase2rdkit(atoms)
        assert Chem.MolToSmiles(mol, canonical=True) == Chem.MolToSmiles(
            Chem.AddHs(Chem.MolFromSmiles(smiles)), canonical=True
        )


@pytest.mark.parametrize("atoms_and_connectivity", SMILES_LIST, indirect=True)
def test_ase2rdkit_guess_connectivity(atoms_and_connectivity):
    smiles, atoms, connectivity = atoms_and_connectivity
    atoms.info.pop("connectivity")
    mol = rdkit2ase.ase2rdkit(atoms, suggestions=[])
    assert Chem.MolToSmiles(mol, canonical=True) == Chem.MolToSmiles(
        Chem.AddHs(Chem.MolFromSmiles(smiles)), canonical=True
    )


@pytest.mark.parametrize("atoms_and_connectivity", SMILES_LIST, indirect=True)
def test_ase2rdkit_smiles_connectivity(atoms_and_connectivity):
    smiles, atoms, connectivity = atoms_and_connectivity
    atoms.info.pop("connectivity")
    mol = rdkit2ase.ase2rdkit(atoms, suggestions=[smiles])
    assert Chem.MolToSmiles(mol, canonical=True) == Chem.MolToSmiles(
        Chem.AddHs(Chem.MolFromSmiles(smiles)), canonical=True
    )


def test_ase2networkx_ec_emc_li_pf6(ec_emc_li_pf6):
    graph = rdkit2ase.ase2networkx(ec_emc_li_pf6)
    assert len(graph.nodes) == 3 * 7 + 3 * 1 + 15 * 12 + 10 * 8
    connectivity = ec_emc_li_pf6.info["connectivity"]
    for i, j, bond_order in connectivity:
        assert graph.has_edge(i, j)
        assert graph.edges[i, j]["bond_order"] == bond_order

    li_nodes = [d for _, d in graph.nodes(data=True) if d["atomic_number"] == 3]
    assert len(li_nodes) == 3
    for d in li_nodes:
        assert d["charge"] == 1


def test_ase2networkx_ec_emc_li_pf6_no_connectivity(ec_emc_li_pf6):
    connectivity = ec_emc_li_pf6.info.pop("connectivity")
    ec_emc_li_pf6.set_initial_charges()
    graph = rdkit2ase.ase2networkx(ec_emc_li_pf6)
    for i, j, bond_order in connectivity:
        assert graph.has_edge(i, j)
        assert graph.edges[i, j]["bond_order"] is None

    # There is no charge information if not using suggestions
    # li_nodes = [d for _, d in graph.nodes(data=True) if d["atomic_number"] == 3]
    # assert len(li_nodes) == 3
    # for d in li_nodes:
    #     assert d["charge"] == 1


def test_ase2networkx_ec_emc_li_pf6_guess_connectivity(ec_emc_li_pf6):
    connectivity = ec_emc_li_pf6.info.pop("connectivity")
    ec_emc_li_pf6.set_initial_charges()
    graph = rdkit2ase.ase2networkx(ec_emc_li_pf6, suggestions=[])
    for i, j, bond_order in connectivity:
        assert graph.has_edge(i, j)
        assert graph.edges[i, j]["bond_order"] == bond_order

    li_nodes = [d for _, d in graph.nodes(data=True) if d["atomic_number"] == 3]
    assert len(li_nodes) == 3
    for d in li_nodes:
        assert d["charge"] == 1


@pytest.mark.parametrize("smiles", ["[CH3]", "[O]", "C[O]"])
def test_radicals(smiles):
    atoms = rdkit2ase.smiles2atoms(smiles)
    graph = rdkit2ase.ase2networkx(atoms)

    mol = Chem.MolFromSmiles(smiles)
    for i, atom in enumerate(mol.GetAtoms()):
        assert graph.nodes[i]["charge"] == atom.GetFormalCharge()


@pytest.mark.parametrize(
    "smiles,expected_charge",
    [("[NH4+]", 1), ("[O-2]", -2), ("[Fe+3]", 3), ("C[N+](C)(C)C", 1)],
)
def test_formal_charges(smiles, expected_charge):
    atoms = rdkit2ase.smiles2atoms(smiles)
    total_charge = sum(atoms.get_initial_charges())
    assert total_charge == pytest.approx(expected_charge)


def test_ase2networkx_pbc_flag():
    """Test that pbc flag controls periodic boundary conditions in bond detection."""
    # Create a simple periodic system with atoms that would be bonded across PBC
    atoms = ase.Atoms(
        symbols=["H", "H"],
        positions=[[0.0, 0.0, 0.0], [2.9, 0.0, 0.0]],  # Close across PBC
        cell=[3.0, 3.0, 3.0],
        pbc=True,
    )

    # Remove any existing connectivity
    if "connectivity" in atoms.info:
        atoms.info.pop("connectivity")

    # Test with pbc=True (should find bond across periodic boundary)
    graph_pbc_true = rdkit2ase.ase2networkx(atoms, pbc=True)

    # Test with pbc=False (should not find bond across periodic boundary)
    graph_pbc_false = rdkit2ase.ase2networkx(atoms, pbc=False)

    # With pbc=True, atoms should be bonded (distance is 0.1 across PBC)
    # With pbc=False, atoms should not be bonded (distance is 2.9 > typical H-H cutoff)
    assert graph_pbc_true.has_edge(0, 1), (
        "With pbc=True, should find bond across periodic boundary"
    )
    assert not graph_pbc_false.has_edge(0, 1), (
        "With pbc=False, should not find bond across periodic boundary"
    )


@patch("rdkit2ase.ase2x.vesin", None)
def test_ase2networkx_vesin_none():
    """Test that ase2networkx works correctly when vesin is not available."""
    atoms = rdkit2ase.smiles2atoms("CC")  # Simple ethane molecule
    atoms.info.pop(
        "connectivity"
    )  # Remove connectivity to force neighbor list calculation

    # Should work without vesin and use ASE neighbor_list
    graph = rdkit2ase.ase2networkx(atoms)

    # Should have the expected number of nodes and at least one edge (C-C bond)
    assert len(graph.nodes) == len(atoms)
    assert len(graph.edges) >= 1


def test_ase2networkx_vesin_available():
    """Test that vesin is available and can be used."""
    try:
<<<<<<< HEAD
        import vesin  # noqa: F401
=======
        import vesin

>>>>>>> a2b3a1ba
        vesin_available = True
    except ImportError:
        vesin_available = False

    atoms = rdkit2ase.smiles2atoms("CC")  # Simple ethane molecule
    atoms.info.pop(
        "connectivity"
    )  # Remove connectivity to force neighbor list calculation

    if vesin_available:
        # Should work with vesin installed
        graph = rdkit2ase.ase2networkx(atoms, pbc=True)
        assert len(graph.nodes) == len(atoms)
        assert len(graph.edges) >= 1
    else:
        pytest.skip("vesin not available in this environment")<|MERGE_RESOLUTION|>--- conflicted
+++ resolved
@@ -296,12 +296,8 @@
 def test_ase2networkx_vesin_available():
     """Test that vesin is available and can be used."""
     try:
-<<<<<<< HEAD
         import vesin  # noqa: F401
-=======
-        import vesin
-
->>>>>>> a2b3a1ba
+
         vesin_available = True
     except ImportError:
         vesin_available = False
